--- conflicted
+++ resolved
@@ -10,13 +10,10 @@
             padding: 0;
         }
 
-<<<<<<< HEAD
-=======
         canvas:focus {
             outline: none;
         }
 
->>>>>>> bd9e9a9e
         canvas {
             height: 100dvh !important;
             width: 100dvw !important;
